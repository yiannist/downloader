// Processor is one of the core entities of the downloader. It facilitates the
// processing of Jobs.
// Its main responsibility is to manage the creation and destruction of
// workerPools, which actually perform the Job download process.
//
// Each WorkerPool processes jobs belonging to a single aggregation and is in
// charge of imposing the corresponding rate-limit rules. Job routing for each
// Aggregation is performed through a redis list which is popped periodically
// by each WorkerPool. Popped jobs are then published to the WorkerPool's job
// channel. worker pools spawn worker goroutines (up to a max concurrency limit
// set for each aggregation) that consume from the aforementioned job channel
// and perform the actual download.
//
//   -----------------------------------------
//   |              Processor                |
//   |                                       |
//   |    ----------          ----------     |
//   |    |   WP   |          |   WP   |     |
//   |    |--------|          |--------|     |
//   |    |   W    |          |  W  W  |     |
//   |    | W   W  |          |  W  W  |     |
//   |    ----------          ----------     |
//   |                                       |
//   -----------------------------------------
//
// Cancellation and shutdown are coordinated through the use of contexts all
// along the stack.
// When a shutdown signal is received from the application it propagates from
// the processor to the active worker pools, stopping any in-progress jobs and
// gracefully shutting down the corresponding workers.
package processor

import (
	"context"
	"errors"
	"expvar"
	"fmt"
	"io"
	"io/ioutil"
	"log"
	"net/http"
	"os"
	"path"
	"path/filepath"
	"strings"
	"sync"
	"sync/atomic"
	"time"

	"golang.skroutz.gr/skroutz/downloader/job"
	"golang.skroutz.gr/skroutz/downloader/stats"
	"golang.skroutz.gr/skroutz/downloader/storage"
)

var (
	RetryBackoffDuration = 2 * time.Minute
)

// TODO: these should all be configuration options provided by the caller
const (
	workerMaxInactivity = 5 * time.Second
	backoffDuration     = 1 * time.Second
	maxDownloadRetries  = 3

	//Metric Identifiers
	statsMaxWorkers                = "maxWorkers"                //Gauge
	statsMaxWorkerPools            = "maxWorkerPools"            //Gauge
	statsWorkers                   = "workers"                   //Gauge
	statsWorkerPools               = "workerPools"               //Gauge
	statsSpawnedWorkerPools        = "spawnedWorkerPools"        //Counter
	statsSpawnedWorkers            = "spawnedWorkers"            //Counter
	statsFailures                  = "failures"                  //Counter
	statsResponseCodePrefix        = "download.response."        //Counter
	statsReaperFailures            = "reaperFailures"            //Counter
	statsReaperSuccessfulDeletions = "reaperSuccessfulDeletions" //Counter
)

type Processor struct {
	Storage *storage.Storage

	// ScanInterval is the amount of seconds to wait before re-scanning
	// Redis for new Aggregations.
	ScanInterval int

	// StorageDir is the filesystem location where the actual downloads
	// will be saved.
	StorageDir string

	// The client that will be used for the download requests
	Client *http.Client

	// The User-Agent to set in download requests
	UserAgent string

	Log *log.Logger

	// Interval between each stats flush
	StatsIntvl time.Duration

	// pools contain the existing worker pools
	pools map[string]*workerPool

	stats *stats.Stats
}

// workerPool corresponds to an Aggregation. It spawns and instruments the
// workers that perform the actual downloads and enforces the rate-limit rules
// of the corresponding Aggregation.
type workerPool struct {
	aggr             job.Aggregation
	p                *Processor
	numActiveWorkers int32
	log              *log.Logger

	// jobChan is the channel that distributes jobs to the respective
	// workers
	jobChan chan job.Job
}

func init() {
	// Indicates we are in test mode
	if _, testMode := os.LookupEnv("DOWNLOADER_TEST_TIME"); testMode {
		RetryBackoffDuration = 200 * time.Millisecond
	}
}

// New initializes and returns a Processor, or an error if storageDir
// is not writable.
//
// TODO: only add REQUIRED arguments, the rest should be set from the struct
func New(storage *storage.Storage, scanInterval int, storageDir string, client *http.Client, logger *log.Logger) (Processor, error) {
	// verify we can write to storageDir
	//
	// TODO: create an error type to wrap these errors
	tmpf, err := ioutil.TempFile(storageDir, "write-check-")
	if err != nil {
		return Processor{}, errors.New("Error verifying storage directory is writable: " + err.Error())
	}
	_, err = tmpf.Write([]byte("a"))
	if err != nil {
		tmpf.Close()
		os.Remove(tmpf.Name())
		return Processor{}, errors.New("Error verifying storage directory is writable: " + err.Error())
	}
	err = tmpf.Close()
	if err != nil {
		return Processor{}, errors.New("Error verifying storage directory is writable: " + err.Error())
	}
	err = os.Remove(tmpf.Name())
	if err != nil {
		return Processor{}, errors.New("Error verifying storage directory is writable: " + err.Error())
	}

	return Processor{
		Storage:      storage,
		StorageDir:   storageDir,
		ScanInterval: scanInterval,
		StatsIntvl:   5 * time.Second,
		Client:       client,
		Log:          logger,
		pools:        make(map[string]*workerPool),
		stats:        stats.New("Processor", time.Second, func(m *expvar.Map) {}),
	}, nil
}

// Start starts p.
//
// It scans Redis for new Aggregations and spawns the corresponding worker
// pools when needed.
func (p *Processor) Start(closeCh chan struct{}) {
	p.Log.Println("Starting...")
	workerClose := make(chan string)
	var processorWG sync.WaitGroup
	scanTicker := time.NewTicker(time.Duration(p.ScanInterval) * time.Second)
	defer scanTicker.Stop()
	ctx, cancel := context.WithCancel(context.Background())

	maxWorkerPools := new(expvar.Int)

	p.collectRogueDownloads()

	processorWG.Add(1)
	go func() {
		defer processorWG.Done()
		p.reaper(ctx)
	}()

	p.stats = stats.New("Processor", p.StatsIntvl,
		func(m *expvar.Map) {
			err := p.Storage.SetStats("processor", m.String(), 2*p.StatsIntvl) // Autoremove stats after 2 times the interval
			if err != nil {
				p.Log.Println("Could not report stats", err)
			}
		})
	go p.stats.Run(ctx)

PROCESSOR_LOOP:
	for {
		select {
		// An Aggregation worker pool closed due to inactivity
		case aggrID := <-workerClose:
			delete(p.pools, aggrID)
			p.stats.Add(statsWorkerPools, -1)
		// Close signal from upper layer
		case <-closeCh:
			cancel()
			break PROCESSOR_LOOP
		case <-scanTicker.C:
			var cursor uint64
			for {
				var keys []string
				var err error
				keys, cursor, err = p.Storage.Redis.Scan(cursor, storage.JobsKeyPrefix+"*", 50).Result()
				if err != nil {
					p.Log.Println(fmt.Errorf("Error scanning keys: %v", err))
					break
				}

				for _, ag := range keys {
					aggrID := strings.TrimPrefix(ag, storage.JobsKeyPrefix)
					if _, ok := p.pools[aggrID]; !ok {
						aggr, err := p.Storage.GetAggregation(aggrID)
						if err != nil {
							p.Log.Printf("Error fetching aggregation with id '%s': %s", aggrID, err)
							continue
						}
						wp := p.newWorkerPool(aggr)
						p.pools[aggrID] = &wp

						//Report Metrics
						p.stats.Add(statsWorkerPools, 1)
						p.stats.Add(statsSpawnedWorkerPools, 1)
						if pools := int64(len(p.pools)); maxWorkerPools.Value() < pools {
							maxWorkerPools.Set(pools)
							p.stats.Set(statsMaxWorkerPools, maxWorkerPools)
						}

						processorWG.Add(1)
						go func() {
							defer processorWG.Done()
							wp.start(ctx, p.StorageDir)
							// The processor only needs to be informed about non-forced close ( without context-cancel )
							if ctx.Err() == nil {
								workerClose <- wp.aggr.ID
							}
						}()
					}
				}

				if cursor == 0 {
					break
				}
			}
		}
	}

	processorWG.Wait()
	p.Log.Println("Shutting down...")
	closeCh <- struct{}{}
}

func (p *Processor) storageFile(j *job.Job) (*os.File, error) {
	jobPath := path.Join(p.StorageDir, j.Path())

	err := os.MkdirAll(filepath.Dir(jobPath), os.FileMode(0755))
	if err != nil {
		return nil, err
	}

	return os.Create(jobPath)
}

// collectRogueDownloads Scans Redis for jobs that have InProgress DownloadState.
// This indicates they are leftover from an interrupted previous run and should get requeued.
func (p *Processor) collectRogueDownloads() {
	var cursor uint64
	var rogueCount uint64

	for {
		var keys []string
		var err error
		keys, cursor, err = p.Storage.Redis.Scan(cursor, storage.JobKeyPrefix+"*", 50).Result()
		if err != nil {
			p.Log.Println("Error scanning Redis for rogue downloads:", err)
			break
		}

		for _, jobID := range keys {
			strCmd := p.Storage.Redis.HGet(jobID, "DownloadState")
			if strCmd.Err() != nil {
				p.Log.Println(strCmd.Err())
				continue
			}
			if job.State(strCmd.Val()) == job.StateInProgress {
				jb, err := p.Storage.GetJob(strings.TrimPrefix(jobID, storage.JobKeyPrefix))
				if err != nil {
					p.Log.Printf("Error fetching job with id '%s' from Redis: %s", jobID, err)
					continue
				}
				err = p.Storage.QueuePendingDownload(&jb, 0)
				if err != nil {
					p.Log.Printf("Error queueing job with id '%s' for download: %s", jb.ID, err)
					continue
				}
				rogueCount++
			}
		}

		if cursor == 0 {
			break
		}
	}

	if rogueCount > 0 {
		p.Log.Printf("Queued %d rogue downloads", rogueCount)
	}

}

// newWorkerPool initializes and returns a WorkerPool for aggr.
func (p *Processor) newWorkerPool(aggr job.Aggregation) workerPool {
	logPrefix := fmt.Sprintf("%s[worker pool:%s] ", p.Log.Prefix(), aggr.ID)

	return workerPool{
		aggr:    aggr,
		jobChan: make(chan job.Job),
		p:       p,
		log:     log.New(os.Stderr, logPrefix, log.Ldate|log.Ltime)}
}

// increaseWorkers atomically increases the activeWorkers counter of wp by 1
func (wp *workerPool) increaseWorkers() {
	atomic.AddInt32(&wp.numActiveWorkers, 1)

	// Update stats
	wp.p.stats.Add(statsSpawnedWorkers, 1)
	wp.p.stats.Add(statsWorkers, 1)

	//update max workers
	activeWorkers, ok := wp.p.stats.Get(statsWorkers).(*expvar.Int)
	if !ok {
		wp.p.Log.Println("Could not get active workers from stats")
		return
	}

	max, ok := wp.p.stats.Get(statsMaxWorkers).(*expvar.Int)
	if ok && max.Value() >= activeWorkers.Value() {
		return
	}

	max = new(expvar.Int)
	max.Set(activeWorkers.Value())
	wp.p.stats.Set(statsMaxWorkers, max)
}

// decreaseWorkers atomically decreases the activeWorkers counter of wp by 1
func (wp *workerPool) decreaseWorkers() {
	wp.p.stats.Add(statsWorkers, -1)
	atomic.AddInt32(&wp.numActiveWorkers, -1)
}

// activeWorkers return the number of existing active workers in wp.
func (wp *workerPool) activeWorkers() int {
	return int(atomic.LoadInt32(&wp.numActiveWorkers))
}

// start starts wp. It is the core WorkerPool work loop. It can be stopped by
// using ctx.
//
// All worker instrumentation, job popping from Redis and shutdown logic is
// performed in start.
func (wp *workerPool) start(ctx context.Context, storageDir string) {
	wp.log.Printf("Started working...")
	startedAt := time.Now()
	// Track the number of processed downloads.
	downloads := 0

	var wg sync.WaitGroup

WORKERPOOL_LOOP:
	for {
		select {
		case <-ctx.Done():
			wp.log.Printf("Received shutdown signal...")
			break WORKERPOOL_LOOP
		default:
			job, err := wp.p.Storage.PopJob(&wp.aggr)
			if err != nil {
				switch err {
				case storage.ErrEmptyQueue:
					// Stop the WorkerPool if
					// 1) The queue is empty
					// 2) No workers are running
					if wp.activeWorkers() == 0 {
						wp.log.Println("Closing due to inactivity...")
						break WORKERPOOL_LOOP
					}
				case storage.ErrRetryLater:
					// noop
				default:
					wp.log.Println("Error popping job from Redis:", err)
				}

				// backoff & wait for workers to finish or a job to be queued
				time.Sleep(backoffDuration)
				continue
			}
			if wp.activeWorkers() < wp.aggr.Limit {
				wg.Add(1)
				go func() {
					defer wg.Done()
					defer wp.decreaseWorkers()
					wp.increaseWorkers()
					wp.work(ctx, storageDir)
				}()
			}
			wp.jobChan <- job
			downloads++
		}
	}

	close(wp.jobChan)
	wg.Wait()

	lifetime := time.Now().Sub(startedAt).Truncate(time.Second)
	wp.log.Printf("Bye! (lifetime:%s,downloads:%d)", lifetime, downloads)
}

// work consumes Jobs from wp and performs them.
func (wp *workerPool) work(ctx context.Context, saveDir string) {
	lastActive := time.Now()

	for {
		select {
		case job, ok := <-wp.jobChan:
			if !ok {
				return
			}

			wp.perform(ctx, &job)
			lastActive = time.Now()
		default:
			if time.Since(lastActive) > workerMaxInactivity {
				return
			}

			// No job found, backing off
			time.Sleep(backoffDuration)
		}
	}
}

// perform downloads the resource denoted by j.URL and updates its state in
// Redis accordingly. It may retry downloading on certain errors.
func (wp *workerPool) perform(ctx context.Context, j *job.Job) {
	err := wp.markJobInProgress(j)
	if err != nil {
		wp.log.Printf("perform: Error marking %s as in-progress: %s", j, err)
		return
	}

	req, err := http.NewRequest("GET", j.URL, nil)
	if err != nil {
		wp.log.Printf("perform: Error initializing download request for %s: %s", j, err)
		wp.p.stats.Add(statsFailures, 1)
		err = wp.markJobFailed(j, fmt.Sprintf("Could not initialize request: %s", err))
		if err != nil {
			wp.log.Printf("perform: Error marking %s as failed: %s", j, err)
		}
		return
	}
	if wp.p.UserAgent != "" {
		req.Header.Set("User-Agent", wp.p.UserAgent)
	}

	j.DownloadCount++
	wp.log.Println("Performing request for", j, "...")
	resp, err := wp.p.Client.Do(req.WithContext(ctx))
	if err != nil {
		if strings.Contains(err.Error(), "x509") || strings.Contains(err.Error(), "tls") {
			err = wp.markJobFailed(j, fmt.Sprintf("TLS Error occured: %s", err))
			if err != nil {
				wp.log.Printf("perform: Error marking %s failed: %s", j, err)
			}
			return
		}

		if err == context.Canceled {
			// Do not count canceled download towards MaxRetries
			j.DownloadCount--
		}
		err = wp.requeueOrFail(j, err.Error())
		if err != nil {
			wp.log.Printf("perform: Error requeueing %s: %s", j, err)
		}
		return
	}

	j.ResponseCode = resp.StatusCode
	wp.p.Log.Println(fmt.Sprintf("Received status code %d for job: %s", resp.StatusCode, j))
	wp.p.stats.Add(fmt.Sprintf("%s%d", statsResponseCodePrefix, resp.StatusCode), 1)

	if resp.StatusCode >= http.StatusInternalServerError {
		err = wp.requeueOrFail(j, fmt.Sprintf("Received status code %s", resp.Status))
		if err != nil {
			wp.log.Printf("perform: Error requeueing %s: %s", j, err)
		}
		return
	} else if resp.StatusCode >= http.StatusBadRequest {
		err = wp.markJobFailed(j, fmt.Sprintf("Received status code %d", resp.StatusCode))
		if err != nil {
			wp.log.Printf("perform: Error marking %s failed: %s", j, err)
		}
		return
	}
	defer resp.Body.Close()

	out, err := wp.p.storageFile(j)
	if err != nil {
		wp.log.Printf("perform: Error creating download file for %s: %s", j, err)
		wp.p.stats.Add(statsFailures, 1)
		err = wp.requeueOrFail(j, fmt.Sprintf("Could not create/write to file, %v", err))
		if err != nil {
			wp.log.Printf("perform: Error requeueing %s: %s", j, err)
		}
		return
	}
	defer out.Close()

	_, err = io.Copy(out, resp.Body)
	if err != nil {

		if err == context.Canceled {
			// Do not count canceled download towards MaxRetries
			j.DownloadCount--
		}

		wp.log.Printf("perform: Error downloading file for %s: %s", j, err)
		err = wp.requeueOrFail(j, fmt.Sprintf("Error downloading file for %s: %s", j, err))
		if err != nil {
			wp.log.Printf("perform: Error requeueing %s: %s", j, err)
		}
		return
	}

	err = out.Sync()
	if err != nil {
		wp.log.Printf("perform: Error syncing download file for %s: %s", j, err)
		wp.p.stats.Add(statsFailures, 1)
		return
	}

	err = wp.markJobSuccess(j)
	if err != nil {
		wp.log.Printf("perform: Error marking %s successful: %s", j, err)
	}
}

// requeueOrFail checks the retry count of the current download
// and retries the job if its RetryCount < maxRetries else it marks
// it as failed
func (wp *workerPool) requeueOrFail(j *job.Job, err string) error {
	if j.DownloadCount >= maxDownloadRetries {
		return wp.markJobFailed(j, err)
	}
	return wp.p.Storage.QueuePendingDownload(j, time.Duration(j.DownloadCount)*RetryBackoffDuration)
}

func (wp *workerPool) markJobInProgress(j *job.Job) error {
	j.DownloadState = job.StateInProgress
	j.DownloadMeta = ""
	j.ResponseCode = 0
	return wp.p.Storage.SaveJob(j)
}

// Marks j as successful and enqueues it for callback
func (wp *workerPool) markJobSuccess(j *job.Job) error {
	j.DownloadState = job.StateSuccess
	j.DownloadMeta = ""

	// NOTE: we depend on QueuePendingCallback calling SaveJob(j)
	return wp.p.Storage.QueuePendingCallback(j, 0)
}

// Marks j as failed and enqueues it for callback
func (wp *workerPool) markJobFailed(j *job.Job, meta ...string) error {
	j.DownloadState = job.StateFailed
	j.DownloadMeta = strings.Join(meta, "\n")

	// NOTE: we depend on QueuePendingCallback calling SaveJob(j)
<<<<<<< HEAD
	return wp.p.Storage.QueuePendingCallback(j, 0)
=======
	return wp.p.Storage.QueuePendingCallback(j)
}

// reaper is responsible of deleting jobs ( along with their associated files ) that have
// been reported as not needed any more.
// It consumes using PopRip and acts on the provided job ids.
func (p *Processor) reaper(ctx context.Context) {
	for {
		select {
		case <-ctx.Done():
			p.Log.Println("Reaper Exiting... Bye!")
			return
		default:
			j, err := p.Storage.PopRip()
			if err != nil {
				if err == storage.ErrEmptyQueue {
					time.Sleep(backoffDuration)
				} else {
					p.Log.Println("Error popping job from RipQueue", err)
				}
				continue
			}

			filePath := path.Join(p.StorageDir, j.Path())
			err = os.Remove(filePath)
			if err != nil && !os.IsNotExist(err) {
				p.Log.Printf("Error: Could not delete [%s] for job: %s, %s", filePath, j, err.Error())
				p.stats.Add(statsReaperFailures, 1)
				continue
			}

			err = p.Storage.RemoveJob(j.ID)
			if err != nil {
				p.Log.Println(fmt.Sprintf("Error deleting job %s, %s", j, err.Error()))
				p.stats.Add(statsReaperFailures, 1)
				continue
			}

			p.stats.Add(statsReaperSuccessfulDeletions, 1)
		}
	}
>>>>>>> d4c23939
}<|MERGE_RESOLUTION|>--- conflicted
+++ resolved
@@ -588,10 +588,7 @@
 	j.DownloadMeta = strings.Join(meta, "\n")
 
 	// NOTE: we depend on QueuePendingCallback calling SaveJob(j)
-<<<<<<< HEAD
 	return wp.p.Storage.QueuePendingCallback(j, 0)
-=======
-	return wp.p.Storage.QueuePendingCallback(j)
 }
 
 // reaper is responsible of deleting jobs ( along with their associated files ) that have
@@ -632,5 +629,4 @@
 			p.stats.Add(statsReaperSuccessfulDeletions, 1)
 		}
 	}
->>>>>>> d4c23939
 }